--- conflicted
+++ resolved
@@ -329,12 +329,9 @@
 static int arch_msize_long = 0;
 int arch_m64 = ARCH_M64_DEFAULT;
 int arch_big_endian = ARCH_BIG_ENDIAN;
+int arch_fp_abi = FP_ABI_NATIVE;
 int arch_mach = MACH_NATIVE;
-<<<<<<< HEAD
-int arch_fp_abi = FP_ABI_NATIVE;
-=======
 int arch_os = OS_NATIVE;
->>>>>>> 3b7e1cff
 int arch_cmodel = CMODEL_UNKNOWN;
 
 
