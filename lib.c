/*
 * 'sparse' library helper routines.
 *
 * Copyright (C) 2003 Transmeta Corp.
 *               2003-2004 Linus Torvalds
 *
 *  Licensed under the Open Software License version 1.1
 */
#include <ctype.h>
#include <fcntl.h>
#include <stdarg.h>
#include <stddef.h>
#include <stdio.h>
#include <stdlib.h>
#include <string.h>
#include <unistd.h>
#include <assert.h>

#include <sys/types.h>

#include "lib.h"
#include "allocate.h"
#include "token.h"
#include "parse.h"
#include "symbol.h"
#include "expression.h"
#include "scope.h"
#include "linearize.h"
#include "target.h"

int verbose, optimize, optimize_size, preprocessing;
int die_if_error = 0;

#ifndef __GNUC__
# define __GNUC__ 2
# define __GNUC_MINOR__ 95
# define __GNUC_PATCHLEVEL__ 0
#endif

int gcc_major = __GNUC__;
int gcc_minor = __GNUC_MINOR__;
int gcc_patchlevel = __GNUC_PATCHLEVEL__;

struct token *skip_to(struct token *token, int op)
{
	while (!match_op(token, op) && !eof_token(token))
		token = token->next;
	return token;
}

struct token *expect(struct token *token, int op, const char *where)
{
	if (!match_op(token, op)) {
		static struct token bad_token;
		if (token != &bad_token) {
			bad_token.next = token;
			sparse_error(token->pos, "Expected %s %s", show_special(op), where);
			sparse_error(token->pos, "got %s", show_token(token));
		}
		if (op == ';')
			return skip_to(token, op);
		return &bad_token;
	}
	return token->next;
}

unsigned int hexval(unsigned int c)
{
	int retval = 256;
	switch (c) {
	case '0'...'9':
		retval = c - '0';
		break;
	case 'a'...'f':
		retval = c - 'a' + 10;
		break;
	case 'A'...'F':
		retval = c - 'A' + 10;
		break;
	}
	return retval;
}

static void do_warn(const char *type, struct position pos, const char * fmt, va_list args)
{
	static char buffer[512];
	const char *name;

	vsprintf(buffer, fmt, args);	
	name = stream_name(pos.stream);
		
	fprintf(stderr, "%s:%d:%d: %s%s\n",
		name, pos.line, pos.pos, type, buffer);
}

static int max_warnings = 100;
static int show_info = 1;

void info(struct position pos, const char * fmt, ...)
{
	va_list args;

	if (!show_info)
		return;
	va_start(args, fmt);
	do_warn("", pos, fmt, args);
	va_end(args);
}

void warning(struct position pos, const char * fmt, ...)
{
	va_list args;

	if (!max_warnings) {
		show_info = 0;
		return;
	}

	if (!--max_warnings) {
		show_info = 0;
		fmt = "too many warnings";
	}

	va_start(args, fmt);
	do_warn("warning: ", pos, fmt, args);
	va_end(args);
}	

void sparse_error(struct position pos, const char * fmt, ...)
{
	static int errors = 0;
	va_list args;
        die_if_error = 1;
	show_info = 1;
	/* Shut up warnings after an error */
	max_warnings = 0;
	if (errors > 100) {
		static int once = 0;
		show_info = 0;
		if (once)
			return;
		fmt = "too many errors";
		once = 1;
	}

	va_start(args, fmt);
	do_warn("error: ", pos, fmt, args);
	va_end(args);
	errors++;
}	

void error_die(struct position pos, const char * fmt, ...)
{
	va_list args;
	va_start(args, fmt);
	do_warn("error: ", pos, fmt, args);
	va_end(args);
	exit(1);
}

void die(const char *fmt, ...)
{
	va_list args;
	static char buffer[512];

	va_start(args, fmt);
	vsnprintf(buffer, sizeof(buffer), fmt, args);
	va_end(args);

	fprintf(stderr, "%s\n", buffer);
	exit(1);
}

static unsigned int pre_buffer_size;
static char pre_buffer[8192];

int Wdefault_bitfield_sign = 0;
int Wone_bit_signed_bitfield = 1;
int Wcast_truncate = 1;
int Wbitwise = 0;
int Wtypesign = 0;
int Wcontext = 0;
int Wundefined_preprocessor = 0;
int Wptr_subtraction_blows = 0;
int Wcast_to_address_space = 0;
int Wdecl = 0;
int Wtransparent_union = 1;
int Wshadow = 0;
int Waddress_space = 1;
int Wenum_mismatch = 1;
<<<<<<< HEAD
int Wdo_while = 1;
=======
int Wuninitialized = 1;
>>>>>>> 6ab5eb55
int preprocess_only;
char *include;
int include_fd = -1;


void add_pre_buffer(const char *fmt, ...)
{
	va_list args;
	unsigned int size;

	va_start(args, fmt);
	size = pre_buffer_size;
	size += vsnprintf(pre_buffer + size,
		sizeof(pre_buffer) - size,
		fmt, args);
	pre_buffer_size = size;
	va_end(args);
}

static char **handle_switch_D(char *arg, char **next)
{
	const char *name = arg + 1;
	const char *value = "1";
	for (;;) {
		char c;
		c = *++arg;
		if (!c)
			break;
		if (isspace((unsigned char)c) || c == '=') {
			*arg = '\0';
			value = arg + 1;
			break;
		}
	}
	add_pre_buffer("#define %s %s\n", name, value);
	return next;
}

static char **handle_switch_E(char *arg, char **next)
{
	preprocess_only = 1;
	return next;
}

static char **handle_switch_v(char *arg, char **next)
{
	do {
		verbose++;
	} while (*++arg == 'v');
	return next;
}

static char **handle_switch_I(char *arg, char **next)
{
	char *path = arg+1;

	switch (arg[1]) {
	case '-':
		add_pre_buffer("#split_include\n");
		break;

	case '\0':	/* Plain "-I" */
		path = *++next;
		if (!path)
			die("missing argument for -I option");
		/* Fallthrough */
	default:
		add_pre_buffer("#add_include \"%s/\"\n", path);
	}
	return next;
}

static char **handle_switch_i(char *arg, char **next)
{
	if (*next && !strcmp(arg, "include")) {
		char *name = *++next;
		int fd = open(name, O_RDONLY);

		include_fd = fd;
		include = name;
		if (fd < 0)
			perror(name);
	}
	if (*next && !strcmp(arg, "imacros")) {
		char *name = *++next;
		int fd = open(name, O_RDONLY);

		include_fd = fd;
		include = name;
		if (fd < 0)
			perror(name);
	}
	else if (*next && !strcmp(arg, "isystem")) {
		char *path = *++next;
		if (!path)
			die("missing argument for -isystem option");
		add_pre_buffer("#add_isystem \"%s/\"\n", path);
	}
	return next;
}

static char **handle_switch_M(char *arg, char **next)
{
	if (!strcmp(arg, "MF") || !strcmp(arg,"MQ") || !strcmp(arg,"MT")) {
		if (!*next)
			die("missing argument for -%s option", arg);
		return next + 1;
	}
	return next;
}

static char **handle_switch_m(char *arg, char **next)
{
	if (!strcmp(arg, "m64")) {
		bits_in_long = 64;
		max_int_alignment = 8;
		bits_in_pointer = 64;
		pointer_alignment = 8;
	}
	return next;
}

static char **handle_switch_o(char *arg, char **next)
{
	if (!strcmp (arg, "o") && *next)
		return next + 1; // "-o foo"
	else
		return next;     // "-ofoo" or (bogus) terminal "-o"
}

static const struct warning {
	const char *name;
	int *flag;
} warnings[] = {
	{ "cast-to-as", &Wcast_to_address_space },
	{ "decl", &Wdecl },
	{ "one-bit-signed-bitfield", &Wone_bit_signed_bitfield },
	{ "cast-truncate", &Wcast_truncate },
	{ "ptr-subtraction-blows", &Wptr_subtraction_blows },
	{ "default-bitfield-sign", &Wdefault_bitfield_sign },
	{ "undef", &Wundefined_preprocessor },
	{ "bitwise", &Wbitwise },
	{ "typesign", &Wtypesign },
	{ "context", &Wcontext },
	{ "transparent-union", &Wtransparent_union },
	{ "shadow", &Wshadow },
	{ "address-space", &Waddress_space },
	{ "enum-mismatch", &Wenum_mismatch },
<<<<<<< HEAD
	{ "do-while", &Wdo_while },
=======
	{ "uninitialized", &Wuninitialized },
>>>>>>> 6ab5eb55
};


static char **handle_switch_W(char *arg, char **next)
{
	int no = 0;
	char *p = arg + 1;
	unsigned i;

	// Prefixes "no" and "no-" mean to turn warning off.
	if (p[0] == 'n' && p[1] == 'o') {
		p += 2;
		if (p[0] == '-')
			p++;
		no = 1;
	}

	for (i = 0; i < sizeof(warnings) / sizeof(warnings[0]); i++) {
		if (!strcmp(p,warnings[i].name)) {
			*warnings[i].flag = !no;
			return next;
		}
	}

	// Unknown.
	return next;
}

static char **handle_switch_U(char *arg, char **next)
{
	const char *name = arg + 1;
	add_pre_buffer ("#undef %s\n", name);
	return next;
}

static char **handle_switch_O(char *arg, char **next)
{
	int level = 1;
	if (arg[1] >= '0' && arg[1] <= '9')
		level = arg[1] - '0';
	optimize = level;
	optimize_size = arg[1] == 's';
	return next;
}

static char **handle_switch_f(char *arg, char **next)
{
	int flag = 1;

	arg++;
	if (!strncmp(arg, "no-", 3)) {
		flag = 0;
		arg += 3;
	}
	/* handle switch here.. */
	return next;
}

static char **handle_switch_G(char *arg, char **next)
{
	if (!strcmp (arg, "G") && *next)
		return next + 1; // "-G 0"
	else
		return next;     // "-G0" or (bogus) terminal "-G"
}

static char **handle_nostdinc(char *arg, char **next)
{
	add_pre_buffer("#nostdinc\n");
	return next;
}

static char **handle_dirafter(char *arg, char **next)
{
	char *path = *++next;
	if (!path)
		die("missing argument for -dirafter option");
	add_pre_buffer("#add_dirafter \"%s/\"\n", path);
	return next;
}

struct switches {
	const char *name;
	char **(*fn)(char *, char**);
};

char **handle_switch(char *arg, char **next)
{
	static struct switches cmd[] = {
		{ "nostdinc", handle_nostdinc },
		{ "dirafter", handle_dirafter },
		{ NULL, NULL }
	};
	struct switches *s;

	switch (*arg) {
	case 'D': return handle_switch_D(arg, next);
	case 'E': return handle_switch_E(arg, next);
	case 'I': return handle_switch_I(arg, next);
	case 'i': return handle_switch_i(arg, next);
	case 'M': return handle_switch_M(arg, next);
	case 'm': return handle_switch_m(arg, next);
	case 'o': return handle_switch_o(arg, next);
	case 'U': return handle_switch_U(arg, next);
	case 'v': return handle_switch_v(arg, next);
	case 'W': return handle_switch_W(arg, next);
	case 'O': return handle_switch_O(arg, next);
	case 'f': return handle_switch_f(arg, next);
	case 'G': return handle_switch_G(arg, next);
	default:
		break;
	}

	s = cmd;
	while (s->name) {
		if (!strcmp(s->name, arg))
			return s->fn(arg, next);
		s++;
	}

	/*
	 * Ignore unknown command line options:
	 * they're probably gcc switches
	 */
	return next;
}

void declare_builtin_functions(void)
{
	/* Gaah. gcc knows tons of builtin <string.h> functions */
	add_pre_buffer("extern void *__builtin_memcpy(void *, const void *, __SIZE_TYPE__);\n");
	add_pre_buffer("extern void *__builtin_memset(void *, int, __SIZE_TYPE__);\n");	
	add_pre_buffer("extern int __builtin_memcmp(const void *, const void *, __SIZE_TYPE__);\n");	
	add_pre_buffer("extern int __builtin_strcmp(const char *, const char *);\n");
	add_pre_buffer("extern char *__builtin_strchr(const char *, int);\n");
	add_pre_buffer("extern char *__builtin_strcpy(char *, const char *);\n");
	add_pre_buffer("extern char *__builtin_strncpy(char *, const char *, __SIZE_TYPE__);\n");
	add_pre_buffer("extern __SIZE_TYPE__ __builtin_strspn(const char *, const char *);\n");
	add_pre_buffer("extern __SIZE_TYPE__ __builtin_strcspn(const char *, const char *);\n");

	/* And some random ones.. */
	add_pre_buffer("extern void *__builtin_return_address(unsigned int);\n");
	add_pre_buffer("extern void *__builtin_extract_return_addr(void *);\n");
	add_pre_buffer("extern void *__builtin_frame_address(unsigned int);\n");
	add_pre_buffer("extern void __builtin_trap(void);\n");
	add_pre_buffer("extern int __builtin_ffs(int);\n");
	add_pre_buffer("extern void *__builtin_alloca(__SIZE_TYPE__);\n");
}

void create_builtin_stream(void)
{
	add_pre_buffer("#weak_define __GNUC__ %d\n", gcc_major);
	add_pre_buffer("#weak_define __GNUC_MINOR__ %d\n", gcc_minor);
	add_pre_buffer("#weak_define __GNUC_PATCHLEVEL__ %d\n", gcc_patchlevel);
	add_pre_buffer("#define __extension__\n");
	add_pre_buffer("#define __pragma__\n");

	// gcc defines __SIZE_TYPE__ to be size_t.  For linux/i86 and
	// solaris/sparc that is really "unsigned int" and for linux/x86_64
	// it is "long unsigned int".  In either case we can probably
	// get away with this.  We need the #ifndef as cgcc will define
	// the right __SIZE_TYPE__.
	add_pre_buffer("#weak_define __SIZE_TYPE__ long unsigned int\n");
	add_pre_buffer("#weak_define __STDC__ 1\n");

	add_pre_buffer("#define __builtin_stdarg_start(a,b) ((a) = (__builtin_va_list)(&(b)))\n");
	add_pre_buffer("#define __builtin_va_start(a,b) ((a) = (__builtin_va_list)(&(b)))\n");
	add_pre_buffer("#define __builtin_va_arg(arg,type)  ({ type __va_arg_ret = *(type *)(arg); arg += sizeof(type); __va_arg_ret; })\n");
	add_pre_buffer("#define __builtin_va_alist (*(void *)0)\n");
	add_pre_buffer("#define __builtin_va_arg_incr(x) ((x) + 1)\n");
	add_pre_buffer("#define __builtin_va_copy(dest, src) ({ dest = src; (void)0; })\n");
	add_pre_buffer("#define __builtin_va_end(arg)\n");
	add_pre_buffer("#define __builtin_offsetof(type, name) ((__SIZE_TYPE__)&((type *)(0ul))->name)\n");

	/* FIXME! We need to do these as special magic macros at expansion time! */
	add_pre_buffer("#define __BASE_FILE__ \"base_file.c\"\n");
	add_pre_buffer("#define __DATE__ \"??? ?? ????\"\n");
	add_pre_buffer("#define __TIME__ \"??:??:??\"\n");

	if (optimize)
		add_pre_buffer("#define __OPTIMIZE__ 1\n");
	if (optimize_size)
		add_pre_buffer("#define __OPTIMIZE_SIZE__ 1\n");
}

static struct symbol_list *sparse_tokenstream(struct token *token)
{
	// Pre-process the stream
	token = preprocess(token);

	if (preprocess_only) {
		while (!eof_token(token)) {
			int prec = 1;
			struct token *next = token->next;
			const char *separator = "";
			if (next->pos.whitespace)
				separator = " ";
			if (next->pos.newline) {
				separator = "\n\t\t\t\t\t";
				prec = next->pos.pos;
				if (prec > 4)
					prec = 4;
			}
			printf("%s%.*s", show_token(token), prec, separator);
			token = next;
		}
		putchar('\n');

		return NULL;
	} 

	// Parse the resulting C code
	while (!eof_token(token))
		token = external_declaration(token, &translation_unit_used_list);
	return translation_unit_used_list;
}

static struct symbol_list *sparse_file(const char *filename)
{
	int fd;
	struct token *token;

	if (strcmp (filename, "-") == 0) {
		fd = 0;
	} else {
		fd = open(filename, O_RDONLY);
		if (fd < 0)
			die("No such file: %s", filename);
	}

	// Tokenize the input stream
	token = tokenize(filename, fd, NULL, includepath);
	close(fd);

	return sparse_tokenstream(token);
}

/*
 * This handles the "-include" directive etc: we're in global
 * scope, and all types/macros etc will affect all the following
 * files.
 *
 * NOTE NOTE NOTE! "#undef" of anything in this stage will
 * affect all subsequent files too, ie we can have non-local
 * behaviour between files!
 */
static struct symbol_list *sparse_initial(void)
{
	struct token *token;

	// Prepend any "include" file to the stream.
	// We're in global scope, it will affect all files!
	token = NULL;
	if (include_fd >= 0)
		token = tokenize(include, include_fd, NULL, includepath);

	// Prepend the initial built-in stream
	token = tokenize_buffer(pre_buffer, pre_buffer_size, token);
	return sparse_tokenstream(token);
}

struct symbol_list *sparse_initialize(int argc, char **argv)
{
	char **args;
	int files = 0;
	struct symbol_list *list;

	// Initialize symbol stream first, so that we can add defines etc
	init_symbols();

	args = argv;
	for (;;) {
		char *arg = *++args;
		if (!arg)
			break;

		if (arg[0] == '-' && arg[1]) {
			args = handle_switch(arg+1, args);
			continue;
		}

		/*
		 * Hacky hacky hacky: we re-use the argument space
		 * to save the filenames.
		 */
		argv[files++] = arg;
	}

	list = NULL;
	argv[files] = NULL;
	if (files) {
		// Initialize type system
		init_ctype();

		create_builtin_stream();
		add_pre_buffer("#define __CHECKER__ 1\n");
		if (!preprocess_only)
			declare_builtin_functions();

		list = sparse_initial();

		/*
		 * Protect the initial token allocations, since
		 * they need to survive all the others
		 */
		protect_token_alloc();
	}
	return list;
}

struct symbol_list * __sparse(char **argv)
{
	struct symbol_list *res;
	char *filename, *next;

	/* Clear previous symbol list */
	translation_unit_used_list = NULL;

	filename = *argv;
	if (!filename)
		return NULL;
	do {
		next = argv[1];
		*argv++ = next;
	} while (next);

	start_file_scope();
	res = sparse_file(filename);
	end_file_scope();

	/* Drop the tokens for this file after parsing */
	clear_token_alloc();

	/* And return it */
	return res;
}

struct symbol_list * sparse(char **argv)
{
	struct symbol_list *res = __sparse(argv);

	/* Evaluate the complete symbol list */
	evaluate_symbol_list(res);

	return res;
}<|MERGE_RESOLUTION|>--- conflicted
+++ resolved
@@ -188,11 +188,8 @@
 int Wshadow = 0;
 int Waddress_space = 1;
 int Wenum_mismatch = 1;
-<<<<<<< HEAD
 int Wdo_while = 1;
-=======
 int Wuninitialized = 1;
->>>>>>> 6ab5eb55
 int preprocess_only;
 char *include;
 int include_fd = -1;
@@ -341,11 +338,8 @@
 	{ "shadow", &Wshadow },
 	{ "address-space", &Waddress_space },
 	{ "enum-mismatch", &Wenum_mismatch },
-<<<<<<< HEAD
 	{ "do-while", &Wdo_while },
-=======
 	{ "uninitialized", &Wuninitialized },
->>>>>>> 6ab5eb55
 };
 
 
