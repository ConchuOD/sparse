--- conflicted
+++ resolved
@@ -84,11 +84,8 @@
 extern int Wone_bit_signed_bitfield;
 extern int Wshadow;
 extern int Wcast_truncate;
-<<<<<<< HEAD
 extern int Wdo_while;
-=======
 extern int Wuninitialized;
->>>>>>> 6ab5eb55
 
 extern void declare_builtin_functions(void);
 extern void create_builtin_stream(void);
