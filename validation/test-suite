--- conflicted
+++ resolved
@@ -32,9 +32,6 @@
 
 # defaults to not verbose
 [ -z "$V" ] && V=0
-<<<<<<< HEAD
-[ $V -eq 0 ] && quiet=1 || quiet=0
-=======
 vquiet=""
 quiet=0
 abort=0
@@ -65,7 +62,6 @@
 	return 0
 }
 
->>>>>>> a6e06189
 
 ##
 # get_tag_value(file) - get the 'check-<...>' tags & values
